language: node_js

node_js:
  - "4"
  - "5"
  - "6"
  - "7"
  - "8"
<<<<<<< HEAD
  - "9"
  - "10"
  - "11"
=======
  - "10"
  - "12"
>>>>>>> 58ed8f06

install:
  - PATH="`npm bin`:`npm bin -g`:$PATH"
  # Install dependencies and build
  - npm install

script:
  # Output useful info for debugging
  - node --version
  - npm --version
  # Run tests
  - npm test<|MERGE_RESOLUTION|>--- conflicted
+++ resolved
@@ -6,14 +6,8 @@
   - "6"
   - "7"
   - "8"
-<<<<<<< HEAD
-  - "9"
-  - "10"
-  - "11"
-=======
   - "10"
   - "12"
->>>>>>> 58ed8f06
 
 install:
   - PATH="`npm bin`:`npm bin -g`:$PATH"
